import { logger } from '../utils/logger.js'
import { toLogMeta } from '../utils/errors.js'
import { fetchImage } from './imageFetcher.js'
import { saveImage, saveImageSilent, generateFileName } from './fileManager.js'
import { analyzeImage } from './imageAnalyzer.js'
import { ensureTempDir, writeBufferToTemp, readBufferFromTemp, removeTempFile, cleanupTempDir } from './tempFileStore.js'
import { getDatabase } from './database/ImageAnalysisDB.js'
import path from 'path'

/**
 * @description 等待指定的毫秒数。
 * @param {number} ms - 等待的毫秒数。
 * @returns {Promise<void>}
 */
const delay = (ms) => new Promise((resolve) => setTimeout(resolve, ms))

const RETRIABLE_ANALYSIS_REASONS = new Set(['processing_timeout', 'memory_error', 'content_too_small'])

function normalizeDelayBounds(minMs, maxMs) {
  const min = Number.isFinite(minMs) && minMs >= 0 ? Math.floor(minMs) : 0
  const candidateMax = Number.isFinite(maxMs) && maxMs >= 0 ? Math.floor(maxMs) : min
  const max = candidateMax < min ? min : candidateMax
  return { min, max }
}

function randomDelayInRange(min, max) {
  if (max <= min) return min
  return Math.floor(Math.random() * (max - min + 1)) + min
}

function shouldRetryResult(result, retriableReasons = RETRIABLE_ANALYSIS_REASONS) {
  if (!result || result.success) return false
  if (result.type === 'fetch_failed') return true
  return result.reason ? retriableReasons.has(result.reason) : false
}

async function saveImageWithFallback(buffer, filePath, imageUrl, stats, imageInfoList, config, analysisResult) {
  let useSilent = false
  try {
    useSilent = typeof saveImageSilent === 'function'
  } catch (error) {
    const message = error?.message || ''
    if (!message.includes('No "saveImageSilent" export')) {
      throw error
    }
    useSilent = false
  }

  if (useSilent) {
    const silentResult = await saveImageSilent(buffer, filePath, imageUrl, stats, imageInfoList, config, analysisResult)
    if (silentResult && typeof silentResult === 'object' && Object.prototype.hasOwnProperty.call(silentResult, 'finalFilePath')) {
      return silentResult
    }
  } else {
    await saveImage(buffer, filePath, imageUrl, stats, imageInfoList, config, analysisResult)
  }

  return { finalBuffer: buffer, finalFilePath: filePath }
}

/**
 * 针对特定域名应用请求延迟（防反爬）
 */
async function applyDomainDelay(imageUrl, index) {
  if (imageUrl.includes('imx.to') && index > 0) {
    const singleRequestDelay = Math.floor(Math.random() * 1000) + 500
    logger.debug(`图片请求延迟 ${singleRequestDelay} 毫秒: ${imageUrl}`, logger.categories.NETWORK)
    await delay(singleRequestDelay)
  }
}

/**
 * 计算有效的抽样率
 */
function calculateEffectiveSampleRate(config, totalCount) {
  const baseSR = Math.max(1, Number(config?.analysis?.sampleRate) || 1)
  let computedEffectiveSR = baseSR
  if (totalCount > 5000) {
    computedEffectiveSR = Math.max(baseSR, 1000)
  } else if (totalCount > 1000) {
    computedEffectiveSR = Math.max(baseSR, 500)
  }
  const userEffectiveSR = Number(config?.analysis?.effectiveSampleRate)
  return Number.isFinite(userEffectiveSR) && userEffectiveSR > 0
    ? Math.max(1, userEffectiveSR)
    : computedEffectiveSR
}

/**
 * 创建衍生的分析配置
 */
function createDerivedAnalysisConfig(config, effectiveSampleRate) {
  const derivedAnalysisCfg = { ...(config?.analysis || {}), effectiveSampleRate }
  return { ...config, analysis: derivedAnalysisCfg }
}

/**
 * 判断是否应在本次分析结果上做抽样记录
 */
function shouldSampleBatchLog(analysisCfg, analyzedCount) {
  try {
    if (!analysisCfg || !analysisCfg.enableDetailLog) return false
    const base = Math.max(1, Number(analysisCfg.sampleRate) || 1)
    const sr = Math.max(1, Number(analysisCfg.effectiveSampleRate) || base)
    return (analyzedCount % sr) === 0
  } catch {
    return false
  }
}

/**
 * 创建统计对象
 */
function createStatsObject(aggregateFormatCounts, aggregateAnalysisFailures, aggregateAnalysisFailedUrls, totalUrls) {
  return {
    total: totalUrls,
    successful: 0,
    failed: 0,
    failedUrls: [],
    formatCounts: aggregateFormatCounts,
    analyzed: 0,
    analysisFailures: aggregateAnalysisFailures,
    analysisFailedUrls: aggregateAnalysisFailedUrls
  }
}

/**
 * 创建聚合统计对象
 */
function createAggregateStats() {
  const aggregateFormatCounts = Object.create(null)
  const aggregateAnalysisFailures = {
    unsupported_content_type: 0,
    unknown_format: 0,
    content_too_small: 0,
    processing_timeout: 0,
    memory_error: 0,
    invalid_dimensions: 0,
    metadata_error: 0
  }
  const aggregateAnalysisObservations = {
    metadata_parse_error_continue: 0
  }
  const aggregateAnalysisFailedUrls = []
  
  return {
    formatCounts: aggregateFormatCounts,
    analysisFailures: aggregateAnalysisFailures,
    analysisObservations: aggregateAnalysisObservations,
    analysisFailedUrls: aggregateAnalysisFailedUrls
  }
}

/**
 * 公共图片处理逻辑：网络访问 + 分析
 */
async function processImageCommon(imageUrl, index, context, config, stats, aggregateStats, totalAnalyzed, batchAnalysisSamples, retriableReasons) {
  await applyDomainDelay(imageUrl, index)
  
  const imageData = await fetchImage(imageUrl, context, 0)
  if (!imageData) {
    stats.failed++
    stats.failedUrls.push(imageUrl)
    return { 
      analyzed: false, 
      success: false, 
      reason: 'network_error',
      url: imageUrl,
      type: 'fetch_failed',
      imageData: null,
      analysisResult: null
    }
  }

  // 分析图片
  const analysisResult = await analyzeImage(imageData, imageUrl, config)
  stats.analyzed++

  // 收集分析样本
  if (shouldSampleBatchLog(config.analysis, totalAnalyzed + 1)) {
    const md = analysisResult?.metadata || {}
    const dim = (md.width && md.height) ? `${md.width}x${md.height}` : 'unknown'
    batchAnalysisSamples.push({
      url: imageUrl,
      isValid: !!analysisResult.isValid,
      reason: analysisResult.reason,
      format: md.format,
      size: md.size,
      dim
    })
  }

  // 处理可观测性统计
  if (analysisResult?.metadata?.parseErrorContinue) {
    aggregateStats.analysisObservations.metadata_parse_error_continue++
  }

  if (!analysisResult.isValid) {
    const reason = analysisResult.reason || 'unknown_format'
    if (stats.analysisFailures[reason] != null) {
      stats.analysisFailures[reason]++
    }
    stats.analysisFailedUrls.push(imageUrl)
    stats.failed++
    
    if (retriableReasons.has(reason)) {
      stats.failedUrls.push(imageUrl)
    }
    
    return { 
      analyzed: true, 
      success: false, 
      reason,
      url: imageUrl,
      type: 'analysis_failed',
      imageData,
      analysisResult
    }
  }

  return {
    analyzed: true,
    success: true,
    url: imageUrl,
    type: 'analysis_success',
    imageData,
    analysisResult
  }
}

/**
 * inline 模式：分析和下载
 */
async function processImage(imageUrl, index, context, config, targetDownloadDir, downloadedImages, stats, aggregateStats, totalAnalyzed, batchAnalysisSamples, sequenceNumber, totalCount) {
  const retriableReasons = RETRIABLE_ANALYSIS_REASONS
  const commonResult = await processImageCommon(imageUrl, index, context, config, stats, aggregateStats, totalAnalyzed, batchAnalysisSamples, retriableReasons)
  if (!commonResult.success) {
    return commonResult
  }

  // 保存图片（静默模式）- 传递序号信息
  const fileName = generateFileName(imageUrl, commonResult.imageData.buffer, commonResult.imageData.headers, context.config, sequenceNumber, totalCount)
  const filePath = path.join(targetDownloadDir, fileName)
  const saveResult = await saveImageWithFallback(
    commonResult.imageData.buffer,
    filePath,
    imageUrl,
    stats,
    downloadedImages,
    context.config,
    commonResult.analysisResult
  )

  // 返回成功结果
  const md = commonResult.analysisResult?.metadata || {}
  return {
    analyzed: true,
    success: true,
    url: imageUrl,
    fileName: path.basename(saveResult.finalFilePath),
    format: md.format || 'unknown',
    dimensions: (md.width && md.height) ? `${md.width}x${md.height}` : 'unknown',
    size: md.size ? `${Math.round(md.size / 1024)}KB` : 'unknown',
    type: 'download_success'
  }
}

/**
 * 通用批次处理：显示URL列表 + 处理图片 + 输出结果
 */
async function processBatchCommon(batch, batchIndex, batchStart, batchEnd, processor, outputter) {
  logger.header(`Processing batch ${batchIndex} (images ${batchStart}-${batchEnd})...`, logger.categories.NETWORK)
  
  // 显示批次URL列表
  logger.process(`批次 ${batchIndex} 图片URL:`)
  batch.forEach((item, idx) => {
    const url = typeof item === 'string' ? item : item.url
    logger.process(`  [${batchStart + idx}] ${url}`)
  })
  
  const batchResults = []
  const tasks = batch.map((item, index) => processor(item, index, batchResults))
  
  await Promise.all(tasks)
  
  // 统一输出批次结果
  outputter(batchResults, batchIndex)
  
  return batchResults
}

/**
 * 统一输出批次处理结果
 */
function outputBatchResults(batchResults, batchIndex) {
  const successItems = batchResults.filter(r => r.success && r.type === 'download_success')
  const failedItems = batchResults.filter(r => !r.success)
  
  // 输出成功项
  if (successItems.length > 0) {
    logger.process(`批次 ${batchIndex} 成功 (${successItems.length}项):`)
    successItems.forEach(item => {
      logger.process(`  ✓ ${item.format} ${item.dimensions} (${item.size}) → ${item.fileName}`)
    })
  }
  
  // 输出失败项
  if (failedItems.length > 0) {
    logger.process(`批次 ${batchIndex} 失败 (${failedItems.length}项):`)
    failedItems.forEach(item => {
      const reason = item.reason || 'unknown_error'
      logger.process(`  ✗ ${reason}: ${item.url}`)
    })
  }
  
  // 输出批次统计
  const total = batchResults.length
  const successRate = total > 0 ? Math.round((successItems.length / total) * 100) : 0
  logger.process(`批次 ${batchIndex} 完成: ${successItems.length}/${total} 成功 (${successRate}%)`)
}

/**
 * 输出 twoPhase 模式批次处理结果
 */
function outputTwoPhaseBatchResults(batchResults, batchIndex, phase) {
  if (phase === 'analyze') {
    const successItems = batchResults.filter(r => r.success && r.type === 'analysis_success')
    const failedItems = batchResults.filter(r => !r.success)
    
    if (successItems.length > 0) {
      logger.process(`批次 ${batchIndex} 分析成功 (${successItems.length}项):`)
      successItems.forEach(item => {
        logger.process(`  ✓ ${item.format} ${item.dimensions} (${item.size}) → 已写入临时文件`)
      })
    }
    
    if (failedItems.length > 0) {
      logger.process(`批次 ${batchIndex} 分析失败 (${failedItems.length}项):`)
      failedItems.forEach(item => {
        const reason = item.reason || 'unknown_error'
        logger.process(`  ✗ ${reason}: ${item.url}`)
      })
    }
    
    const total = batchResults.length
    const successRate = total > 0 ? Math.round((successItems.length / total) * 100) : 0
    logger.process(`批次 ${batchIndex} 分析完成: ${successItems.length}/${total} 成功 (${successRate}%)`)
  } else if (phase === 'download') {
    const successItems = batchResults.filter(r => r.success)
    const failedItems = batchResults.filter(r => !r.success)
    
    if (successItems.length > 0) {
      logger.process(`批次 ${batchIndex} 下载成功 (${successItems.length}项):`)
      successItems.forEach(item => {
        const metadata = item.metadata || {}
        const format = metadata.format || 'unknown'
        const dimensions = (metadata.width && metadata.height) ? `${metadata.width}x${metadata.height}` : 'unknown'
        const size = metadata.size ? `${Math.round(metadata.size / 1024)}KB` : 'unknown'
        logger.process(`  ✓ ${format} ${dimensions} (${size}) → ${item.fileName}`)
      })
    }
    
    if (failedItems.length > 0) {
      logger.process(`批次 ${batchIndex} 下载失败 (${failedItems.length}项):`)
      failedItems.forEach(item => {
        logger.process(`  ✗ ${item.reason}: ${item.url}`)
      })
    }
    
    const total = batchResults.length
    const successRate = total > 0 ? Math.round((successItems.length / total) * 100) : 0
    logger.process(`批次 ${batchIndex} 下载完成: ${successItems.length}/${total} 成功 (${successRate}%)`)
  }
}

/**
 * 输出批次分析样本（调试模式）
 */
function outputBatchSamples(batchAnalysisSamples) {
  if (batchAnalysisSamples.length > 0) {
    const maxLines = 5
    const lines = batchAnalysisSamples.slice(0, maxLines).map((s, idx) => {
      const tag = s.isValid ? '成功' : `失败(${s.reason})`
      return `#${idx + 1} ${tag} format=${s.format} size=${s.size} dim=${s.dim} url=${s.url}`
    })
    if (batchAnalysisSamples.length > maxLines) {
      lines.push(`... 其余 ${batchAnalysisSamples.length - maxLines} 条样本已省略`)
    }
    logger.debug(`分析样本（本批次）：\n${lines.join('\n')}`, logger.categories.DOWNLOAD)
  }
}

/**
 * 处理批次错误
 */
function handleBatchError(error, batchId, options = {}) {
  const { suppressThrow = false } = options
  const isBrowserError = 
    error.message.includes('Connection closed') ||
    error.message.includes('Navigating frame was detached') ||
    error.message.includes('Session closed')

  const isFatal = error.isCritical || isBrowserError

  if (isFatal) {
    const reason = error.isCritical ? '关键错误' : '浏览器连接断开'
    const action = suppressThrow ? '记录错误，继续处理' : '立即终止所有下载任务'
    logger.error(`[${batchId}] 遇到${reason}，${action}: ${error.message}`,
      logger.categories.DOWNLOAD,
      { batchId, ...toLogMeta(error) }
    )
    if (isBrowserError && !suppressThrow) {
      logger.error(`[${batchId}] 检测到浏览器实例关闭或页面已分离，这是严重错误，将终止程序。`,
        logger.categories.DOWNLOAD,
        { batchId }
      )
    }
    if (!suppressThrow) {
      logger.error(`[${batchId}] 数据一致性保障：任务已安全终止，避免数据丢失`,
        logger.categories.DOWNLOAD,
        { batchId }
      )
      throw error
    }
    return
  }
  
  logger.warn(`[${batchId}] 批次处理中出现错误，但非关键错误，继续处理: ${error.message}`,
    logger.categories.DOWNLOAD,
    { batchId, ...toLogMeta(error) }
  )
}

/**
 * 输出最终统计信息
 */
function outputFinalStats(aggregateStats) {
  // 输出格式统计
  const entries = Object.entries(aggregateStats.formatCounts).filter(([_, v]) => v > 0)
  if (entries.length > 0) {
    const prefer = ['png', 'jpeg', 'svg', 'webp']
    const preferred = prefer.filter((k) => aggregateStats.formatCounts[k] > 0).map((k) => [k, aggregateStats.formatCounts[k]])
    const others = entries
      .filter(([k]) => !prefer.includes(k))
      .sort((a, b) => a[0].localeCompare(b[0]))
    const ordered = [...preferred, ...others]
    const text = ordered.map(([k, v]) => `${k.toUpperCase()} ${v}`).join('，')
    logger.success(`类型统计：${text}`)
  }

  // 输出分析失败统计
  const failReasons = Object.entries(aggregateStats.analysisFailures).filter(([, v]) => v > 0)
  if (failReasons.length > 0) {
    const text = failReasons.map(([k, v]) => `${k} ${v}`).join('，')
    logger.info(`分析失败汇总：${text}`, logger.categories.DOWNLOAD)
  }

  // 输出观察统计
  const obsReasons = Object.entries(aggregateStats.analysisObservations).filter(([, v]) => v > 0)
  if (obsReasons.length > 0) {
    const text = obsReasons.map(([k, v]) => `${k} ${v}`).join('，')
    logger.info(`分析观察汇总：${text}`, logger.categories.DOWNLOAD)
  }
}

/**
 * twoPhase 分析阶段
 */
async function analyzePhase(imageUrls, context, tempDir, aggregateStats, taskId = null, db = null) {
  const { config } = context
  const { concurrentDownloads, minRequestDelayMs, maxRequestDelayMs, maxRetries } = config
  const { min: minDelayMs, max: maxDelayMs } = normalizeDelayBounds(minRequestDelayMs, maxRequestDelayMs)
  const maxHoldBuffers = Math.max(0, Number(config?.analysis?.maxHoldBuffers) || 0)
  
  logger.header('Analyzing images ...', logger.categories.DOWNLOAD)
  
  const effectiveSampleRate = calculateEffectiveSampleRate(config, imageUrls.length)
  const derivedConfigForAnalysis = createDerivedAnalysisConfig(config, effectiveSampleRate)
  
  const validEntries = []
  let totalAnalyzed = 0
  let tempFilesCreated = 0
  let tempBytesWritten = 0
  const totalCount = imageUrls.length
  const initialTasks = imageUrls.map((url, idx) => ({
    url,
    sequenceNumber: idx + 1,
    totalCount
  }))
  let tasksToAnalyze = [...initialTasks]
  let currentRetry = 0
  
  const retriableReasons = RETRIABLE_ANALYSIS_REASONS

  while (tasksToAnalyze.length > 0 && currentRetry <= maxRetries) {
    if (currentRetry > 0) {
      logger.warn(`--- twoPhase 分析重试 ${currentRetry}/${maxRetries}，待处理 ${tasksToAnalyze.length} ---`, logger.categories.DOWNLOAD)
      await delay(config.retryDelayMs)
    }

    const stats = createStatsObject(
      aggregateStats.formatCounts,
      aggregateStats.analysisFailures,
      aggregateStats.analysisFailedUrls,
      tasksToAnalyze.length
    )
    
    let heldEntries = []
    const nextFailedTasks = []

    for (let i = 0; i < tasksToAnalyze.length; i += concurrentDownloads) {
      const batch = tasksToAnalyze.slice(i, i + concurrentDownloads)
      const batchIndex = Math.floor(i / concurrentDownloads) + 1
      const batchStart = i + 1
      const batchEnd = Math.min(i + concurrentDownloads, tasksToAnalyze.length)
      
      logger.header(`Analyzing batch ${batchIndex} (images ${batchStart}-${batchEnd})...`, logger.categories.NETWORK)
      
      // 显示批次URL列表
      logger.process(`批次 ${batchIndex} 图片URL:`)
      batch.forEach((task, idx) => {
        logger.process(`  [${batchStart + idx}] ${task.url}`)
      })
      
      const batchAnalysisSamples = []
      const batchResults = []
      const tasks = batch.map(async (task, index) => {
        const { url, sequenceNumber, totalCount: taskTotalCount } = task
        const result = await analyzeImageForTwoPhase(
          url, index, context, derivedConfigForAnalysis,
          tempDir, maxHoldBuffers, aggregateStats,
          stats, heldEntries, retriableReasons, batchAnalysisSamples,
          sequenceNumber, taskTotalCount, taskId, db
        )
        if (result.analyzed) totalAnalyzed++
        if (result.tempFile) {
          tempFilesCreated++
          tempBytesWritten += result.tempFile.bytesWritten
          validEntries.push(result.tempFile.entry)
        }
        if (shouldRetryResult(result, retriableReasons)) {
          nextFailedTasks.push(task)
        }
        batchResults.push(result)
        return result
      })

      try {
        await Promise.all(tasks)
        
        // 统一输出批次分析结果
        outputTwoPhaseBatchResults(batchResults, batchIndex, 'analyze')
        
        const currentProgress = Math.min(i + concurrentDownloads, tasksToAnalyze.length)
        logger.progress(currentProgress, tasksToAnalyze.length, `分析批次 ${batchIndex} 完成`, 1)

        // 输出分析样本（debug模式）
        if (config.analysis?.enableDetailLog) {
          outputBatchSamples(batchAnalysisSamples)
        }
        
        if (i + concurrentDownloads < tasksToAnalyze.length) {
          const randomInterval = randomDelayInRange(minDelayMs, maxDelayMs)
          logger.debug(`等待 ${randomInterval} 毫秒后开始下一分析批次...`, logger.categories.NETWORK, { randomInterval })
          await delay(randomInterval)
        }
      } catch (e) {
        handleBatchError(e, 'twoPhase_analyze', { suppressThrow: true })
      }
    }

    // 处理剩余的内存缓存项
    if (maxHoldBuffers > 0 && heldEntries.length > 0) {
      logger.info(`开始批量保存 ${heldEntries.length} 张图片到数据库 (taskId: ${taskId})`)

      // 验证所有图片都有 buffer
      const imagesWithoutBuffer = heldEntries.filter(e => !e.buffer || e.buffer.length === 0)
      if (imagesWithoutBuffer.length > 0) {
        logger.error(`❌ ${imagesWithoutBuffer.length} 张图片没有 buffer，无法保存到数据库`)
        throw new Error(`Cannot save ${imagesWithoutBuffer.length} images without buffer`)
      }

      // 批量保存到数据库
      const imagesToSave = heldEntries.map(e => ({
        url: e.url,
        buffer: e.buffer,
        headers: e.headers,
        metadata: e.metadata,
        sequenceNumber: e.sequenceNumber
      }))
<<<<<<< HEAD
      const imageMode = context?.imageMode || 'all'
      db.saveImageBatch(taskId, imagesToSave, imageMode)
      logger.debug(`批量保存 ${imagesToSave.length} 张图片到数据库 (mode: ${imageMode})`, logger.categories.DOWNLOAD)
=======

      db.saveImageBatch(taskId, imagesToSave)
      logger.info(`✅ 批量保存 ${imagesToSave.length} 张图片到数据库完成`, logger.categories.DOWNLOAD)
>>>>>>> f8c3cea8

      // 添加到 validEntries（标记为来自数据库）
      for (const e of heldEntries) {
        tempBytesWritten += e.buffer.length
        validEntries.push({
          url: e.url,
          headers: e.headers,
          metadata: e.metadata,
          sequenceNumber: e.sequenceNumber,
          totalCount: e.totalCount,
          fromDatabase: true  // 标记来自数据库
        })
      }
    }

    tasksToAnalyze = nextFailedTasks
    currentRetry++
  }

  return { validEntries, totalAnalyzed, tempFilesCreated, tempBytesWritten }
}

/**
 * twoPhase 下载阶段
 */
async function downloadPhase(validEntries, targetDownloadDir, context, downloadedImages, aggregateStats, totalAnalyzed, taskId = null, db = null) {
  const { config } = context
  const { concurrentDownloads } = config
  const cleanupTempOnComplete = config?.analysis?.cleanupTempOnComplete !== false
  let tempCleanupRemoved = 0
  
  logger.header('Downloading images ...', logger.categories.DOWNLOAD)
  
  const downloadStats = createStatsObject(
    aggregateStats.formatCounts,
    aggregateStats.analysisFailures,
    aggregateStats.analysisFailedUrls,
    validEntries.length
  )
  downloadStats.analyzed = totalAnalyzed

  for (let i = 0; i < validEntries.length; i += concurrentDownloads) {
    const batch = validEntries.slice(i, i + concurrentDownloads)
    const batchIndex = Math.floor(i / concurrentDownloads) + 1
    const batchStart = i + 1
    const batchEnd = Math.min(i + concurrentDownloads, validEntries.length)
    
    logger.header(`Downloading batch ${batchIndex} (images ${batchStart}-${batchEnd})...`, logger.categories.NETWORK)
    
    // 显示批次文件列表
    logger.process(`批次 ${batchIndex} 临时文件:`)
    batch.forEach((entry, idx) => {
      const metadata = entry.metadata || {}
      const format = metadata.format || 'unknown'
      const dimensions = (metadata.width && metadata.height) ? `${metadata.width}x${metadata.height}` : 'unknown'
      const size = metadata.size ? `${Math.round(metadata.size / 1024)}KB` : 'unknown'
      logger.process(`  [${batchStart + idx}] ${format} ${dimensions} (${size}) → ${entry.url}`)
    })
    
    const batchResults = []
    const tasks = batch.map(async (entry, idx) => {
      let success = false, fileName = '', reason = ''
      try {
        let buffer

        // 根据标记决定从数据库还是临时文件读取
        if (entry.fromDatabase) {
          // 从数据库读取
          buffer = db.getImageBuffer(taskId, entry.url)
          if (!buffer) {
            throw new Error('数据库中未找到图片 buffer')
          }
          logger.debug(`从数据库读取图片: ${entry.url}`, logger.categories.DOWNLOAD)
        } else {
          // 从临时文件读取（降级场景，正常不应该走到这里）
          buffer = await readBufferFromTemp(entry.tempPath)
        }

        // 从元数据中读取序号信息
        const sequenceNumber = entry.sequenceNumber || null
        const totalCount = entry.totalCount || null
        fileName = generateFileName(entry.url, buffer, entry.headers, config, sequenceNumber, totalCount)
        const filePath = path.join(targetDownloadDir, fileName)
        await saveImageWithFallback(
          buffer,
          filePath,
          entry.url,
          downloadStats,
          downloadedImages,
          config,
          { isValid: true, metadata: entry.metadata }
        )
        success = true
      } catch (e) {
        downloadStats.failed++
        downloadStats.failedUrls.push(entry.url)
        reason = e.message
      } finally {
        // 只有使用临时文件时才需要清理
        if (entry.tempPath && cleanupTempOnComplete) {
          await removeTempFile(entry.tempPath)
          tempCleanupRemoved++
        }
      }

      batchResults.push({
        success,
        url: entry.url,
        fileName,
        reason,
        metadata: entry.metadata
      })
    })
    
    try {
      await Promise.all(tasks)
      
      // 统一输出批次下载结果
      outputTwoPhaseBatchResults(batchResults, batchIndex, 'download')
      
      const currentProgress = Math.min(i + concurrentDownloads, validEntries.length)
      logger.progress(currentProgress, validEntries.length, `下载批次 ${batchIndex} 完成`, 1)
    } catch (e) {
      handleBatchError(e, 'twoPhase_download', { suppressThrow: true })
    }
  }

  if (downloadStats.failed > 0) {
    logger.error(`twoPhase 下载失败: ${downloadStats.failed}/${downloadStats.total}`)
  }

  return { tempCleanupRemoved }
}

/**
 * twoPhase 模式：仅分析，保存到数据库或临时文件
 */
async function analyzeImageForTwoPhase(
  imageUrl, index, context, config, tempDir, maxHoldBuffers,
  aggregateStats, stats, heldEntries, retriableReasons, batchAnalysisSamples,
  sequenceNumber, totalCount, taskId = null, db = null
) {
  const commonResult = await processImageCommon(imageUrl, index, context, config, stats, aggregateStats, stats.analyzed, batchAnalysisSamples, retriableReasons)

  if (!commonResult.success) {
    return { ...commonResult, tempFile: null }
  }

  // 保存到数据库或临时文件/内存缓存，并存储序号信息
  const entry = {
    url: imageUrl,
    buffer: commonResult.imageData.buffer,
    headers: commonResult.imageData.headers || {},
    metadata: commonResult.analysisResult.metadata,
    sequenceNumber,  // 存储序号
    totalCount       // 存储总数
  }

  let tempFile = null

  // 根据 maxHoldBuffers 决定是立即保存还是先缓存到内存
  if (maxHoldBuffers > 0) {
    // 先缓存到内存，稍后批量保存到数据库
    heldEntries.push(entry)
    logger.debug(`缓存图片到内存 (${heldEntries.length}/${maxHoldBuffers}): ${entry.url}`)
  } else {
    // 立即保存到数据库
<<<<<<< HEAD
    const imageMode = context?.imageMode || 'all'
=======
    logger.debug(`保存图片到数据库 (taskId: ${taskId}, bufferSize: ${entry.buffer?.length || 0}): ${entry.url}`)

    if (!entry.buffer || entry.buffer.length === 0) {
      logger.error(`❌ 尝试保存空 buffer 到数据库: ${entry.url}`)
      throw new Error(`Cannot save image without buffer: ${entry.url}`)
    }

>>>>>>> f8c3cea8
    db.saveImage(taskId, {
      url: entry.url,
      buffer: entry.buffer,
      headers: entry.headers,
      metadata: entry.metadata,
      sequenceNumber: entry.sequenceNumber
    }, imageMode)

    logger.debug(`✅ 图片已保存到数据库: ${entry.url}`)

    // 返回 entry（不含 tempPath，因为使用数据库）
    tempFile = {
      bytesWritten: entry.buffer.length,
      entry: {
        url: entry.url,
        headers: entry.headers,
        metadata: entry.metadata,
        sequenceNumber,
        totalCount,
        fromDatabase: true  // 标记来自数据库
      }
    }
  }

  stats.successful++

  // 返回成功结果
  const md = commonResult.analysisResult?.metadata || {}
  return {
    analyzed: true,
    success: true,
    url: imageUrl,
    format: md.format || 'unknown',
    dimensions: (md.width && md.height) ? `${md.width}x${md.height}` : 'unknown',
    size: md.size ? `${Math.round(md.size / 1024)}KB` : 'unknown',
    type: 'analysis_success',
    tempFile
  }
}

/**
 * @description 管理和执行图片下载任务，包括并发控制和重试机制。
 * @param {string[]} imageUrls - 要下载的图片 URL 列表。
 * @param {string} targetDownloadDir - 目标下载目录。
 * @param {object} context - 全局上下文对象。
 * @param {Array} downloadedImages - 用于收集下载图片信息的数组。
 * @returns {Promise<void>}
 */
export async function processDownloadQueue(imageUrls, targetDownloadDir, context, downloadedImages) {
  const { config } = context

  // twoPhase 模式处理
  if (config?.analysis?.mode === 'twoPhase') {
    try {
      if (config?.analysis?.cleanupTempOnStart) {
        await cleanupTempDir(config?.analysis?.tempDir || './.tmp_analysis')
      }
    } catch {}
    return await processTwoPhase(imageUrls, targetDownloadDir, context, downloadedImages)
  }

  // twoPhaseApi 模式处理（仅分析写入临时文件，跳过下载）
  if (config?.analysis?.mode === 'twoPhaseApi') {
    try {
      if (config?.analysis?.cleanupTempOnStart) {
        await cleanupTempDir(config?.analysis?.tempDir || './.tmp_analysis')
      }
    } catch {}
    return await processTwoPhaseApi(imageUrls, targetDownloadDir, context, downloadedImages)
  }

  // 内联模式处理
  return await processInlineMode(imageUrls, targetDownloadDir, context, downloadedImages)
}

/**
 * 处理内联模式（分析+下载同步进行）
 */
async function processInlineMode(imageUrls, targetDownloadDir, context, downloadedImages) {
  const { config, isResumeDownload, totalImageCount, downloadedCount } = context

  const aggregateStats = createAggregateStats()
  let totalAnalyzed = 0
  
  // 显示断点续传信息
  if (isResumeDownload) {
    logger.header(`断点续传模式：总共 ${totalImageCount} 张图片，已完成 ${downloadedCount} 张，还需下载 ${imageUrls.length} 张`)
  }
  
  const baseDownloaded = Number(downloadedCount) || 0
  const inferredTotal = Number.isFinite(totalImageCount)
    ? Math.max(Number(totalImageCount), baseDownloaded + imageUrls.length)
    : baseDownloaded + imageUrls.length
  const initialTasks = imageUrls.map((url, idx) => ({
    url,
    sequenceNumber: baseDownloaded + idx + 1,
    totalCount: inferredTotal
  }))

  // 准备分析配置
  const totalCountForSampling = inferredTotal
  const effectiveSampleRate = calculateEffectiveSampleRate(config, totalCountForSampling)
  const derivedConfigForAnalysis = createDerivedAnalysisConfig(config, effectiveSampleRate)

  let tasksToProcess = [...initialTasks]
  let currentRetry = 0
  const retriableReasons = RETRIABLE_ANALYSIS_REASONS
  
  const { min: minDelayMs, max: maxDelayMs } = normalizeDelayBounds(config.minRequestDelayMs, config.maxRequestDelayMs)

  try {
    while (tasksToProcess.length > 0 && currentRetry <= config.maxRetries) {
      if (currentRetry > 0) {
        logger.warn(
          `--- 开始第 ${currentRetry}/${config.maxRetries} 次重试，处理 ${tasksToProcess.length} 张失败的图片 ---`,
          logger.categories.DOWNLOAD,
          { currentRetry, maxRetries: config.maxRetries, pending: tasksToProcess.length }
        )
        await delay(config.retryDelayMs)
      }

      const stats = createStatsObject(
        aggregateStats.formatCounts,
        aggregateStats.analysisFailures, 
        aggregateStats.analysisFailedUrls,
        tasksToProcess.length
      )

      const { concurrentDownloads } = config
      // 内联模式不打印阶段级 Analyzing 头，仅在每个批次前打印 Fetch 头

      const nextFailedTasks = []

      for (let i = 0; i < tasksToProcess.length; i += concurrentDownloads) {
        const batch = tasksToProcess.slice(i, i + concurrentDownloads)
        const batchIndex = Math.floor(i / concurrentDownloads) + 1
        const batchStart = i + 1
        const batchEnd = Math.min(i + concurrentDownloads, tasksToProcess.length)
        
        logger.header(`Fetch images batch ${batchIndex} (images ${batchStart}-${batchEnd})...`, logger.categories.NETWORK)
        
        // 显示批次URL列表
        logger.process(`批次 ${batchIndex} 图片URL:`)
        batch.forEach((task, idx) => {
          logger.process(`  [${batchStart + idx}] ${task.url}`)
        })
        
        const batchAnalysisSamples = []
        const batchResults = []

        const downloadPromises = batch.map(async (task, index) => {
          const { url, sequenceNumber, totalCount } = task
          const result = await processImage(
            url, index, context, derivedConfigForAnalysis, targetDownloadDir,
            downloadedImages, stats, aggregateStats, totalAnalyzed, batchAnalysisSamples,
            sequenceNumber, totalCount
          )
          if (result.analyzed) totalAnalyzed++
          if (shouldRetryResult(result, retriableReasons)) {
            nextFailedTasks.push(task)
          }
          batchResults.push(result)
          return result
        })

        try {
          await Promise.all(downloadPromises)
          
          // 统一输出批次结果
          outputBatchResults(batchResults, batchIndex)
          
          const currentProgress = Math.min(i + concurrentDownloads, tasksToProcess.length)
          logger.progress(currentProgress, tasksToProcess.length, `批次 ${batchIndex} 完成`, 1)

          // 输出分析样本（debug模式）
          if (config.analysis?.enableDetailLog) {
            outputBatchSamples(batchAnalysisSamples)
          }
        } catch (error) {
          handleBatchError(error, 'inline')
        }

        // 批次间延迟
        if (i + concurrentDownloads < tasksToProcess.length) {
          const randomInterval = randomDelayInRange(minDelayMs, maxDelayMs)
          logger.debug(`等待 ${randomInterval} 毫秒后开始下一批次...`, logger.categories.NETWORK, { randomInterval })
          await delay(randomInterval)
        }
      }


      logger.header(`--- 批处理完成 (尝试次数 ${currentRetry}) ---`)
      logger.success(`成功下载: ${stats.successful}/${stats.total}`)
      if (stats.failed > 0) {
        logger.error(`下载失败: ${stats.failed}/${stats.total}`)
      }

      tasksToProcess = nextFailedTasks
      currentRetry++
    }
  } finally {
    // 进度启停交由入口统一控制
  }

  // 输出失败信息
  if (tasksToProcess.length > 0) {
    logger.error(`所有重试后，仍有 ${tasksToProcess.length} 张图片下载失败:`, logger.categories.DOWNLOAD, { failedCount: tasksToProcess.length })
    tasksToProcess.forEach((task) => logger.error(`- ${task.url}`, logger.categories.DOWNLOAD, { url: task.url }))
  }

  // 输出最终统计信息
  outputFinalStats(aggregateStats)

  return {
    analyzed: totalAnalyzed,
    analysisFailures: aggregateStats.analysisFailures,
    analysisFailedUrls: aggregateStats.analysisFailedUrls,
    formatCounts: aggregateStats.formatCounts,
    analysisObservations: aggregateStats.analysisObservations
  }
}

/**
 * 中文注释：twoPhase 模式的完整编排
 * - 严格遵守 concurrentDownloads 并发上限
 * - 分析阶段将图片保存到数据库
 * - 下载阶段从数据库读取并调用 saveImage
 * - 数据库始终启用，不再支持临时文件存储
 * - 关键：formatCounts 在分析与下载阶段共享同一引用对象（跨重试/跨阶段累计），请勿重新赋值
 */
async function processTwoPhase(imageUrls, targetDownloadDir, context, downloadedImages) {
  const { config } = context
  const tempDir = config?.analysis?.tempDir || './.tmp_analysis'

  const aggregateStats = createAggregateStats()
  let tempFilesCreated = 0
  let tempBytesWritten = 0
  let tempCleanupRemoved = 0

  // 生成任务 ID（时间戳 + 随机字符串）
  const taskId = `${Date.now()}-${Math.random().toString(36).substring(2, 15)}`

  // 初始化数据库
  const db = getDatabase(config)
  await db.init()

  // 创建任务记录
  db.createTask(taskId, context.url || 'unknown', 'twoPhase')
  db.updateTaskStatus(taskId, 'analyzing')
  logger.info(`使用数据库存储图片分析结果 (taskId: ${taskId})`, logger.categories.DOWNLOAD)

  // 分析阶段
  const analyzeResult = await analyzePhase(imageUrls, context, tempDir, aggregateStats, taskId, db)
  const { validEntries, totalAnalyzed } = analyzeResult
  tempFilesCreated = analyzeResult.tempFilesCreated
  tempBytesWritten = analyzeResult.tempBytesWritten

  // 更新任务状态
  db.updateTaskStatus(taskId, 'downloading')

  // 下载阶段
  const downloadResult = await downloadPhase(validEntries, targetDownloadDir, context, downloadedImages, aggregateStats, totalAnalyzed, taskId, db)
  tempCleanupRemoved = downloadResult.tempCleanupRemoved

  // 更新任务状态为完成
  db.updateTaskStatus(taskId, 'completed', {
    formatCounts: aggregateStats.formatCounts,
    totalAnalyzed
  })
  db.updateTaskImageCount(taskId, totalAnalyzed, totalAnalyzed)

  outputFinalStats(aggregateStats)

  logger.debug(`数据库存储：图片数=${totalAnalyzed} bytes=${tempBytesWritten}`)

  return {
    analyzed: totalAnalyzed,
    analysisFailures: aggregateStats.analysisFailures,
    analysisFailedUrls: aggregateStats.analysisFailedUrls,
    formatCounts: aggregateStats.formatCounts,
    analysisObservations: aggregateStats.analysisObservations
  }
}

/**
 * twoPhaseApi 模式：仅分析阶段，保存到数据库，不进行下载。
 * - 复用 twoPhase 的 analyzePhase()
 * - 数据库始终启用，不再支持临时文件存储
 */
async function processTwoPhaseApi(imageUrls, targetDownloadDir, context, downloadedImages) {
  const { config } = context
  const tempDir = config?.analysis?.tempDir || './.tmp_analysis'

  const aggregateStats = createAggregateStats()
  let tempFilesCreated = 0
  let tempBytesWritten = 0

  // 生成任务 ID（时间戳 + 随机字符串）
  const taskId = `${Date.now()}-${Math.random().toString(36).substring(2, 15)}`

  // 初始化数据库
  const db = getDatabase(config)
  await db.init()

  // 创建任务记录
  db.createTask(taskId, context.url || 'unknown', 'twoPhaseApi')
  db.updateTaskStatus(taskId, 'analyzing')
  logger.info(`使用数据库存储图片分析结果 (taskId: ${taskId})`, logger.categories.DOWNLOAD)

  // 分析阶段
  const analyzeResult = await analyzePhase(imageUrls, context, tempDir, aggregateStats, taskId, db)
  const { validEntries, totalAnalyzed } = analyzeResult
  tempFilesCreated = analyzeResult.tempFilesCreated
  tempBytesWritten = analyzeResult.tempBytesWritten

  // 更新任务状态为完成
  db.updateTaskStatus(taskId, 'completed', {
    formatCounts: aggregateStats.formatCounts,
    totalAnalyzed
  })
  db.updateTaskImageCount(taskId, totalAnalyzed, totalAnalyzed)

  // 输出最终统计信息（下载阶段被跳过）
  outputFinalStats(aggregateStats)

  logger.debug(`twoPhaseApi：分析完成，已保存到数据库。图片数=${totalAnalyzed} bytes=${tempBytesWritten}`)

  return {
    taskId,
    analyzed: totalAnalyzed,
    analysisFailures: aggregateStats.analysisFailures,
    analysisFailedUrls: aggregateStats.analysisFailedUrls,
    formatCounts: aggregateStats.formatCounts,
    analysisObservations: aggregateStats.analysisObservations,
    tempDir,
    tempFiles: validEntries,
    tempFilesCreated,
    tempBytesWritten,
    // 提供获取带 buffer 的图片的方法
    getImagesWithBuffers: async () => {
      return db.getImagesWithBuffers(taskId)
    }
  }
}<|MERGE_RESOLUTION|>--- conflicted
+++ resolved
@@ -588,15 +588,9 @@
         metadata: e.metadata,
         sequenceNumber: e.sequenceNumber
       }))
-<<<<<<< HEAD
       const imageMode = context?.imageMode || 'all'
       db.saveImageBatch(taskId, imagesToSave, imageMode)
-      logger.debug(`批量保存 ${imagesToSave.length} 张图片到数据库 (mode: ${imageMode})`, logger.categories.DOWNLOAD)
-=======
-
-      db.saveImageBatch(taskId, imagesToSave)
-      logger.info(`✅ 批量保存 ${imagesToSave.length} 张图片到数据库完成`, logger.categories.DOWNLOAD)
->>>>>>> f8c3cea8
+      logger.info(`✅ 批量保存 ${imagesToSave.length} 张图片到数据库完成 (mode: ${imageMode})`, logger.categories.DOWNLOAD)
 
       // 添加到 validEntries（标记为来自数据库）
       for (const e of heldEntries) {
@@ -764,17 +758,14 @@
     logger.debug(`缓存图片到内存 (${heldEntries.length}/${maxHoldBuffers}): ${entry.url}`)
   } else {
     // 立即保存到数据库
-<<<<<<< HEAD
     const imageMode = context?.imageMode || 'all'
-=======
-    logger.debug(`保存图片到数据库 (taskId: ${taskId}, bufferSize: ${entry.buffer?.length || 0}): ${entry.url}`)
+    logger.debug(`保存图片到数据库 (taskId: ${taskId}, mode: ${imageMode}, bufferSize: ${entry.buffer?.length || 0}): ${entry.url}`)
 
     if (!entry.buffer || entry.buffer.length === 0) {
       logger.error(`❌ 尝试保存空 buffer 到数据库: ${entry.url}`)
       throw new Error(`Cannot save image without buffer: ${entry.url}`)
     }
 
->>>>>>> f8c3cea8
     db.saveImage(taskId, {
       url: entry.url,
       buffer: entry.buffer,
@@ -783,7 +774,7 @@
       sequenceNumber: entry.sequenceNumber
     }, imageMode)
 
-    logger.debug(`✅ 图片已保存到数据库: ${entry.url}`)
+    logger.debug(`✅ 图片已保存到数据库: ${entry.url} (mode: ${imageMode})`)
 
     // 返回 entry（不含 tempPath，因为使用数据库）
     tempFile = {
